"""
Implementing abstract base classes on the basis of numpy arrays.
"""

from __future__ import annotations

from .base import Position, DialecticalStructure
from .numba_tau import direct_sub_arrays, gray, create_hash

from bitarray import bitarray
from itertools import product
from itertools import combinations
import numpy as np
from typing import List, Iterator, Set, Optional
from dd.autoref import BDD
from collections import deque


class NumpyPosition(Position):
    """Implements :py:class:`Position` on the basis of Numpy arrays."""

    def __init__(self, pos: np.ndarray):
        """Instantiates a :py:class:`NumpyPosition` from a numpy array.

        A sentence :math:`s_{i}` of a position :math:`\\mathcal{A}` (over a
        sentence pool with :math:`n` unnegated sentences) corresponds to an
        entry at index :math:`i-1` in a numpy array of length :math:`n`.
        :code:`1` represents acceptance (:math:`s_{i}\\in\\mathcal{A}`),
        :code:`2` stands for rejection (:math:`\\neg s_{i}\\in\\mathcal{A}`), and
        :code:`3` denotes acceptance and rejection (flat contradiction). Absent
        sentences correspond to :code:`0`. For example, for a sentence pool of 7
        unnegated sentences,
        :math:`\\mathcal{A} = \\lbrace s_{1}, \\neg s_{2}, s_{6} \\rbrace` correponds
        to :code:`numpy.array([1, 2, 0, 0, 0, 1, 0])`, which can be handed over
        to :py:class:`NumpyPosition`.

        .. note::
            It is more comfortable to instantiate :py:class:`NumpyPosition`
            with :py:class:`NumpyPosition.from_set`

        """
        self.__np_array = pos
        self.__hash = None
        self.__size = None
        self.n_unnegated_sentence_pool = len(pos)
        super(NumpyPosition, self).__init__()

    # representation as string when a Position is printed, for example
    def __repr__(self) -> str:
        return str(self.as_set())

    # hashing enables to form sets of Positions
    def __hash__(self):
        if not self.__hash:
            self.__hash = hash(create_hash(self.__np_array))
        return self.__hash

    def __eq__(self, other) -> bool:
        if isinstance(other, NumpyPosition):
            return np.array_equal(self.__np_array, other.__np_array)
        elif isinstance(other, Position):
            return super().__eq__(other)

    def sentence_pool(self) -> Position:
        return NumpyPosition(np.ones(self.n_unnegated_sentence_pool))

    # number of non-supended sentences
    def size(self) -> int:
        if not self.__size:
            self.__size = np.count_nonzero(self.__np_array)
        return self.__size

    def domain(self) -> Position:
        arr = np.array([3 if self.__np_array[i] != 0 else 0 for i in range(len(self.__np_array))])

        return NumpyPosition(arr)

    # methods that return positions in different ways

    def as_bitarray(self) -> bitarray:
        pos = ''
        for i in range(self.n_unnegated_sentence_pool):
            if self.__np_array[i] == 0:
                pos += '00'
            elif self.__np_array[i] == 1:
                pos += '10'
            elif self.__np_array[i] == 2:
                pos += '01'
            else:
                pos += '11'
        return bitarray(pos)

    @staticmethod
    def to_numpy_position(position: Position) -> NumpyPosition:
        """Convert an implemented instance of :py:class:`Position` to an \
        instance of :py:class:`NumpyPosition`.
        """

        if isinstance(position, NumpyPosition):
            return position
        return NumpyPosition.from_set(position.as_set(), position.sentence_pool().size())

    @staticmethod
    def as_np_array(position: Position) -> np.ndarray:
        """Position as numpy array.

        :param position: An instance of :py:class:`Position`

        :returns: A numpy array of length :math:`n` (size of the sentence pool \
        associated with the position). An entry at index :math:`i` corresponds \
        to the standing of :math:`s_{i+1}` according to the following \
        conventions: :code:`1`: acceptance, :code:`2`: rejection, \
        :code:`3`: acceptance and rejection, :code:`0`: abstention
        """
        if isinstance(position, NumpyPosition):
            return position.__np_array
        else:
            arr = np.zeros(position.sentence_pool().size())
            for s in position.as_set():
                if s < 0:
                    arr[abs(s) - 1] += 2
                elif s > 0:
                    arr[s - 1] += 1
            return arr

    def as_ternary(self) -> int:
        if self.is_minimally_consistent():
            return sum(self.__np_array[i] * 10 ** i for i in range(len(self.__np_array)))
        else:
            return None

    def as_set(self) -> Set[int]:

        arr = self.__np_array.astype(np.int32)

        pos = set()
        for i in range(len(arr)):
            if arr[i] in {1, 2}:
                pos.add((i + 1) * ((-1) ** (arr[i] - 1)))
            elif arr[i] == 3:
                pos.add(i + 1)
                pos.add(-(i + 1))

        # convert elements from np.int32 to int for JSON serializability
        pos = set(int(s) for s in pos)

        return pos

    @staticmethod
    def from_set(position: Set[int], n):
        arr = np.zeros(n)
        for s in position:
            if s < 0:
                arr[abs(s) - 1] += 2
            elif s > 0:
                arr[s - 1] += 1
        return NumpyPosition(arr)

    def as_list(self) -> List[int]:
        return list(self.as_set())

    def is_minimally_consistent(self) -> bool:
        return 3 not in self.__np_array

    def is_minimally_compatible(self, position: Position) -> bool:
        return self.union(position).is_minimally_consistent()

    def is_subposition(self: Position, pos2: Position) -> bool:
        return self.as_set().issubset(pos2.as_set())

    def subpositions(self, n: int = -1, only_consistent_subpositions: bool = True) -> Iterator[Position]:
        if n == -1:
            # by default, create set of all subpositions:
            res = set()
            for i in range(len(self.__np_array) + 1):
                res.update(self.subpositions(i, only_consistent_subpositions))

            return iter(res)

        else:
            subpositions = [NumpyPosition.from_set(pos, len(self.__np_array))
                            for pos in combinations(self.as_set(), n)]

            if only_consistent_subpositions and not self.is_minimally_consistent():
                subpositions = [position for position in subpositions if position.is_minimally_consistent()]

            return iter(subpositions)

    def direct_subpositions(self) -> Iterator[Position]:
        """Iterate over subpositions that have exactly one element less than the
        position itself.
        """

        return iter([NumpyPosition(arr) for arr in direct_sub_arrays(self.__np_array, len(self.__np_array))])

    def is_accepting(self, sentence: int) -> bool:

        if not self.size():  # self is the empty position
            return False

        if sentence < 0:  # rejected sentence
            return self.__np_array[abs(sentence) - 1] == 2

        else:  # accepted sentence
            return self.__np_array[abs(sentence) - 1] == 1

    def is_in_domain(self, sentence: int) -> bool:
        try:
            return self.__np_array[abs(sentence) - 1] != 0
        except IndexError:
            return False

    def union(self, *positions: Position) -> Position:
        if not positions:
            return self

        if len({self.sentence_pool().size()} | {pos.sentence_pool().size()
                                                for pos in positions}) != 1:
            raise ValueError("Union of positions is restricted to positions with "
                             "matching sentence pools.")

        position_list = list(NumpyPosition.as_np_array(pos) for pos in positions)
        position_list.append(NumpyPosition.as_np_array(self))

        n = len(position_list[0])
        union = np.zeros(n)

        for i in range(n):
            if (any(1.0 == pos[i] for pos in position_list)
                    and any(2.0 == pos[i] for pos in position_list)):
                union[i] = 3
            else:
                union[i] = max(pos[i] for pos in position_list)

        return NumpyPosition(union)

    # operator version of union
    def __or__(self, other):
        if isinstance(other, Position):
            return self.union(other)
        else:
            raise TypeError(f"{other} must be a theodias.Position.")


    def intersection(self, *positions: Position) -> Position:

        if not positions:
            return NumpyPosition.from_set(set(), self.sentence_pool().size())

        if len({self.sentence_pool().size()} | {pos.sentence_pool().size()
                                                for pos in positions}) != 1:
            raise ValueError("Intersection of positions is restricted to positions "
                             "with matching sentence pools.")

        position_list = list(NumpyPosition.as_np_array(pos) for pos in positions)
        position_list.append(NumpyPosition.as_np_array(self))

        n = len(position_list[0])
        intersection = np.zeros(n)

        for i in range(n):
            if all(position_list[0][i] == pos[i] for pos in position_list[1:]):
                intersection[i] = position_list[0][i]

        return NumpyPosition(intersection)

    # operator version of intersection
    def __and__(self, other):
        if isinstance(other, Position):
            return self.intersection(other)
        else:
            raise TypeError(f"{other} must be a theodias.Position.")

    def difference(self, other: Position) -> Position:
        if self.sentence_pool().size() != other.sentence_pool().size():
            raise ValueError("Difference of positions is restricted to positions "
                             "with matching sentence pools.")

        return NumpyPosition.from_set(self.as_set().difference(other.as_set()),
                                      other.sentence_pool().size())

    # operator version of difference
    def __sub__(self, other):
        if isinstance(other, Position):
            return self.difference(other)
        else:
            raise TypeError(f"{other} must be a theodias.Position.")

    def neighbours(self, depth: int) -> Iterator[Position]:
        """Iterate over the neighbours of the position.

        :param depth: Depth of the neighbourhood, i.e. positions that can be \
        reached by at most :code:`depth` many adjustments of individual sentences.\
        The number of neighbours is :math:`\\sum_{k=0}^{d} {n \\choose k} \\cdot 2^k`,\
        where :math:`n` is the number of unnegated sentences in the sentence pool,\
        and :math:`d` is the depth of the neighbourhood, including the position itself.

        :returns: An iterator over positions in the neighbourhood of the position,\
        including the position itself.
        """

        # generate variations of a position by changing at most depth elements
        np_position = NumpyPosition.as_np_array(self)

        queue = deque()
        queue.append((np_position, 0, depth))

        while queue:
            vertex, level, changes_left = queue.popleft()

            if not changes_left or level == len(vertex):
                yield NumpyPosition(vertex)

            if changes_left and level < len(vertex):

                for v in [0, 1, 2]:
                    neighbour = vertex.copy()
                    neighbour[level] = v
                    if v == vertex[level]:  # nothing changed
                        queue.append((neighbour, level + 1, changes_left))
                    else:
                        queue.append((neighbour, level + 1, changes_left - 1))


class DAGNumpyDialecticalStructure(DialecticalStructure):
    """Implementing :py:class:`DialecticalStructure` on the basis of
    :py:class:`NumpyPosition` and directed acyclic graphs (DAG).

    .. note::
        This class calculates and stores information about *all* positions in a \
        dialectical structure. The number of positions grows exponentially in \
        the number of sentences in the sentence pool (:math:`3^{n}`). \
        Consequently, it is not suitable for larger sentence pool sizes, for \
        which :py:class:`BDDNumpyDialecticalStructure` is recommended.

    """

    def __init__(self, n: int, initial_arguments: List[List[int]] = None, name: str = None):
        self.arguments_cnf = set()
        self.arguments = []
        self.name = name
        self.n = n  # number of unnegated sentences in sentence pool used to iterate through positions
        self.__sp = NumpyPosition(np.ones(n))  # full sentence pool

        # prepare storage for results of costly functions
        self.__cons_comp_pos = set()
        self.__consistent_parents = {}
        self.__complete_consistent_extensions = {}
        self._closures = {}
        self.__min_cons_pos = set()

        ###
        self.__consistent_extensions = {}
        self.__dict_n_complete_extensions = {}
        self.__n_extensions = {}

        # update status
        self.__n_updates = 0
        self.__updated = False
        if initial_arguments:
            for arg in initial_arguments:
                self.add_argument(arg)

            # update the dialectical structure
            self._update()

    def __raise_value_error_if_sentence_pool_mismatch(self, position: Position):
        if position and self.sentence_pool() != position.sentence_pool():
            raise ValueError("The function you called expects positions to be based on the same sentence pool as",
                             " the dialectical structure.")

    @staticmethod
    def from_arguments(arguments: List[List[int]], n_unnegated_sentence_pool: int,
                       name: str = None) -> DialecticalStructure:
        return DAGNumpyDialecticalStructure(n_unnegated_sentence_pool, arguments, name)

    def get_name(self) -> str:
        return self.name

    def set_name(self, name: str):
        self.name = name

    def add_argument(self, argument: List[int]) -> DialecticalStructure:
        # arguments are represented as a single position (of its negated premises + its conclusion)
        # as it stands, the original arguments are not retrievable from this representation

        pos = np.zeros(self.n, dtype=int)
        for s in argument[:-1]:
            pos[abs(s) - 1] = 1 if s < 0 else 2

        pos[abs(argument[-1]) - 1] = 1 if argument[-1] > 0 else 2

        self.arguments_cnf.add(NumpyPosition(pos))
        self.arguments.append(argument)
        # If new arguments are added to a dialectical structure, already existing
        # objects such as the DAG or the closures may need to be recreated. The need
        # for an update is indicated by setting its update status to False.
        self.__updated = False

        return self

    def add_arguments(self, arguments: List[List[int]]) -> DialecticalStructure:
        for argument in arguments:
            self.add_argument(argument)
        self._update()
        return self

    def get_arguments(self) -> List[List[int]]:
        # remove tautological arguments (which are an artifact of this implementation)
        arguments = self.arguments.copy()
        for s in range(1, self.sentence_pool().size() + 1):
            if [s, s] in arguments:
                arguments.remove([s, s])
        return arguments

    # Sentence-pool, domain and completeness

    def is_complete(self, position: Position) -> bool:
        self.__raise_value_error_if_sentence_pool_mismatch(position)
        return self.__sp.domain() == position.domain()

    def sentence_pool(self) -> Position:
        return self.__sp

    # Dialectic consistency & compatibility

    def _satisfies(self, argument: Position, position: Position) -> bool:

        """Check whether a complete `position` satisfies `argument`, which is also
        given as a position (negated premises + conclusion). Satisfiability amounts
        to checking whether bitwise AND operation on the numpy arrays associated with
        the positions is non-zero at least once.
        """

        return bool(np.count_nonzero(NumpyPosition.as_np_array(argument)
                                     & NumpyPosition.as_np_array(position)))

    def is_consistent(self, position: Position) -> bool:
        self.__raise_value_error_if_sentence_pool_mismatch(position)
        self._update()

        return NumpyPosition.to_numpy_position(position) in self.__complete_consistent_extensions

    def are_compatible(self, position1: Position, position2: Position, ) -> bool:
        self.__raise_value_error_if_sentence_pool_mismatch(position1)
        self.__raise_value_error_if_sentence_pool_mismatch(position2)
        self._update()

        # at least one of the positions is not minimally consistent
        if not (position1.is_minimally_consistent() and position2.is_minimally_consistent()):
            return False

        # at least one of the positions is not dialectically consistent
        elif not (self.is_consistent(position1) and self.is_consistent(position2)):
            return False

        else:
            # do they have a complete and consistent extension in common?
            return any(self.__complete_consistent_extensions[NumpyPosition.to_numpy_position(position1)].intersection(
                self.__complete_consistent_extensions[NumpyPosition.to_numpy_position(position2)]))

    def minimally_consistent_positions(self) -> Iterator[Position]:

        if self.__min_cons_pos:
            return iter(self.__min_cons_pos)
        else:
            # create the set of all positions
            min_consistent_positions = set()

            for pos in gray(3, self.n):
                min_consistent_positions.add(NumpyPosition(pos.copy()))

            self.__min_cons_pos = min_consistent_positions
            return iter(min_consistent_positions)

    def complete_minimally_consistent_positions(self) -> Iterator[Position]:
        for pos in self.minimally_consistent_positions():
            if self.is_complete(pos):
                yield pos

    def consistent_positions(self, position: Position = None) -> Iterator[Position]:
        self.__raise_value_error_if_sentence_pool_mismatch(position)
        self._update()

        if not position:
            position = NumpyPosition.from_set(set(), self.n)

        for pos in self.__complete_consistent_extensions:
            if position.is_subposition(pos):
                yield pos

    def consistent_complete_positions(self, position: Position = None) -> Iterator[Position]:
        self.__raise_value_error_if_sentence_pool_mismatch(position)
        if not self.__cons_comp_pos:
            all_complete_positions = [NumpyPosition(np.array(e))
                                      for e in product([1, 2], repeat=self.n)]

            # filter positions that do not satisfy all arguments:
            self.__cons_comp_pos = set(
                [pos for pos in all_complete_positions
                 if all(self._satisfies(arg, pos) for arg in self.arguments_cnf)])


        if not position:
            position = NumpyPosition.from_set(set(), self.n)

        for pos in self.__cons_comp_pos:
            if position.is_subposition(pos):
                yield pos

    # Dialectic entailment and dialectic closure of consistent positions

    def entails(self, position1: Position, position2: Position) -> bool:
        self.__raise_value_error_if_sentence_pool_mismatch(position1)
        self.__raise_value_error_if_sentence_pool_mismatch(position2)
        self._update()

        if not self.is_consistent(position1):  # ex falso quodlibet
            return True
        elif not self.is_consistent(position2):
            return False

        # catch complete positions (else-statements)
        if self.__complete_consistent_extensions[NumpyPosition.to_numpy_position(position1)]:
            pos1_extensions = self._complete_extensions(position1)
        else:
            pos1_extensions = {NumpyPosition.to_numpy_position(position1)}

        if self.__complete_consistent_extensions[NumpyPosition.to_numpy_position(position2)]:
            pos2_extensions = self._complete_extensions(position2)
        else:
            pos2_extensions = {NumpyPosition.to_numpy_position(position2)}

        return pos1_extensions.issubset(pos2_extensions)

    def closure(self, position: Position) -> Position:
        self.__raise_value_error_if_sentence_pool_mismatch(position)
        if self.is_consistent(position):
            return self._closures[NumpyPosition.to_numpy_position(position)]
        # ex falso quodlibet
        else:
            return self.__sp.domain()

    def is_closed(self, position: Position) -> bool:
        self.__raise_value_error_if_sentence_pool_mismatch(position)
        # check update status of dialectical structure
        self._update()

        return position == self.closure(position)

    def closed_positions(self) -> Iterator[Position]:
        self._update()
        return iter([pos for pos in self.consistent_positions() if self.is_closed(pos)])

    def axioms(self, position: Position,
               source: Iterator[Position] = None) -> Iterator[Position]:
        self.__raise_value_error_if_sentence_pool_mismatch(position)
        self._update()

        if not self.is_consistent(position):
            raise ValueError("An inconsistent Position cannot be axiomatized!")

        res = set()

        # if no source is provided, default to all consistent positions
        if not source:
            source = self.consistent_positions()

        #  collect minimal positions from *source*, which entail *position*
        for pos in source:
            if (self.entails(pos, position)
                    and not any(self.entails(subpos, position) for subpos in pos.subpositions() if subpos != pos)):
                res.add(pos)

        if not res:
            return []

        return iter(res)

    def is_minimal(self, position: Position) -> bool:
        self.__raise_value_error_if_sentence_pool_mismatch(position)

        for pos in position.subpositions():
            if pos != position and self.entails(pos, position):
                return False
        return True

    def minimal_positions(self) -> Iterator[Position]:

        res = set()
        for pos in self.consistent_positions():
            if self.is_minimal(pos):
                res.add(pos)
        return iter(res)

    # Auxiliary method to retrieve complete extension from the graph
    def _complete_extensions(self, position: Position) -> Set[Position]:
        """Returns complete extensions of `position` by retrieving corresponding
         node in the graph that stores complete extensions."""
        self.__raise_value_error_if_sentence_pool_mismatch(position)
        self._update()

        if (not position.is_minimally_consistent()) or (not self.is_consistent(position)):
            return set()
        # complete positions have no parents but extend themselves
        elif len(self.__complete_consistent_extensions[NumpyPosition.to_numpy_position(position)]) == 0:
            return {position}
        else:
            return self.__complete_consistent_extensions[NumpyPosition.to_numpy_position(position)]

    def n_complete_extensions(self, position: Position = None) -> int:
        self.__raise_value_error_if_sentence_pool_mismatch(position)
        self._update()
        if not position or position.size() == 0:
            return len(self.__cons_comp_pos)
        else:
            return len(self._complete_extensions(position))

    # conditional degree of justification
    def degree_of_justification(self, position1: Position, position2: Position) -> float:
        self.__raise_value_error_if_sentence_pool_mismatch(position1)
        self.__raise_value_error_if_sentence_pool_mismatch(position2)
        return len(self._complete_extensions(position1).intersection(
            self._complete_extensions(position2))) / self.n_complete_extensions(position2)

    def _update(self) -> None:
        """Checks whether the dialectical structure is up to date,
        which may not be the case after new arguments have been added after its
        initialisation. If the structure is outdated, this method resets and
        recreates stored objects (e.g. DAG, closure). All methods that require
        an updated structure to work properly, call this method.
        """

        if not self.__updated:
            self.__complete_consistent_extensions = {}
            self.__consistent_extensions = {}
            self.__consistent_parents = {}

            self.__dict_n_complete_extensions = {}
            self.__n_extensions = {}
            self._closures = {}

            # Minimally consistency is not affected by structural updates,
            # but it is created if it does not already exist.
            if not self.__min_cons_pos:
                self.minimally_consistent_positions()

            # starting point (gamma_n): consistent complete positions
            current_gamma = set(self.consistent_complete_positions())

            for pos in current_gamma:
                # complete positions have no parents
                self.__complete_consistent_extensions[pos] = {pos}
                self.__consistent_parents[pos] = set()
                self.__consistent_extensions[pos] = {pos}
                self.__dict_n_complete_extensions[pos] = 1
                self._closures[pos] = pos
                self.__n_extensions[pos] = 1

            new_gamma = set()
            # iterate backwards over length of subpositions
            for _ in reversed(range(0, self.n)):
                for position in current_gamma:

                    for sub_pos in position.direct_subpositions():

                        # add parent to dictionary
                        if sub_pos not in self.__complete_consistent_extensions.keys():
                            self.__complete_consistent_extensions[sub_pos] = \
                                set(self.__complete_consistent_extensions[position])
                            self.__consistent_parents[sub_pos] = {position}
                            self.__consistent_extensions[sub_pos] = {sub_pos}
                            self.__consistent_extensions[sub_pos].update(self.__consistent_extensions[position])

                            # self.closures[sub_pos] = self.closures[position]

                        else:
                            self.__consistent_parents[sub_pos].add(position)
                            self.__consistent_extensions[sub_pos].update(self.__consistent_extensions[position])
                            self.__complete_consistent_extensions[sub_pos].update(
                                set(self.__complete_consistent_extensions[position]))

                            # self.closures[sub_pos] &= self.closures[position]

                        new_gamma.add(sub_pos)

                for pos in new_gamma:

                    # Gregor's Condition

                    # Gregor's Condition
                    for par in self.__consistent_parents[pos]:
                        if len(self.__complete_consistent_extensions[pos]) == \
                                len(self.__complete_consistent_extensions[par]):
                            self._closures[pos] = self._closures[par]
                            break
                    if pos not in self._closures:
                        self._closures[pos] = pos

                current_gamma = new_gamma
                new_gamma = set()

        # update status of dialectical structure
        self.__updated = True

        return None


class BDDNumpyDialecticalStructure(DAGNumpyDialecticalStructure):
    """Implementing :py:class:`DialecticalStructure` on the basis of
    :py:class:`NumpyPosition` and binary decision diagrams (BDD).
    """

    name: Optional[str]

    def __init__(self, n: int, initial_arguments: List[List[int]] = None, name: str = None):
        """Initialize an instance of :py:class:`BDDNumpyDialecticalStructure`."""

        self.__updated = False
        self.__full_sentence_pool = NumpyPosition(np.array([3 for i in range(n)]))
        super().__init__(n, initial_arguments, name)

        # add trivial arguments to catch sentences that are not used in any argument
        for s in range(1, n + 1):
            self.arguments.append([s, s])

    def __raise_value_error_if_sentence_pool_mismatch(self, position: Position):
        if position and self.sentence_pool() != position.sentence_pool():
            raise ValueError("The function you called expects positions to be based on the same sentence pool as",
                             " the dialectical structure.")

    @staticmethod
    def from_arguments(arguments: List[List[int]], n_unnegated_sentence_pool: int,
                       name: str = None) -> DialecticalStructure:
        return BDDNumpyDialecticalStructure(n_unnegated_sentence_pool, arguments, name)

    def get_name(self) -> str:
        return self.name

    def set_name(self, name: str):
        self.name = name

    # auxiliary methods
    def _args_to_expr(self):
        u = ''
        # argument: disjunction of conclusion and negated premises
        for arg in self.arguments:
            conclusion = arg[-1]
            if conclusion < 0:
                expr = '~s{}'.format(abs(conclusion))
            else:
                expr = 's{}'.format(conclusion)
            for prem in arg[:-1]:
                if prem < 0:
                    expr += ' | s{}'.format(abs(prem))
                else:
                    expr += ' | ~s{}'.format(prem)
            # conjoin arguments
            expr = '( {} ) & '.format(expr)
            u += expr
        # remove trailing characters
        u = u[:-3]
        return u

    def _pos_to_expr(self, position: NumpyPosition):
        """Convert a position to an expression suitable for bdd."""

        expr = ''
        for s in position.as_set():
            if s < 0:
                expr += '~s{} & '.format(abs(s))
            else:
                expr += 's{} & '.format(s)
        expr = expr[:-3]
        return expr

    def _dict_to_set(self, d: dict):
        s = set()
        for key, value in d.items():
            key = int(key[1:])
            if value:  # value is True
                s.add(key)
            else:
                s.add(-key)
        return s

    def _update(self) -> None:
        if self.__updated:
            return

        # represent dialectical structure as bdd
        self.bdd = BDD()

        # declare variables for every sentence from sentence pool
        self.bdd.declare(*['s{}'.format(j) for j in range(1, self.n + 1)])

        # add expression representing dialectical structure
        self.dia_expr = self.bdd.add_expr(self._args_to_expr())

        self.__updated = True

    # Note: This method logs a lot of warnings from DD.
    # So far, the logs have to be suppressed by setting the DD-logger in the
    # rethon package at rethon\config\logging-config.json to ERROR level.

    # "Warnings like "WARNING:dd.bdd:Missing bits:  support - care_vars =
    # {'s5', 's2', 's6', 's1', 's4', 's3'}") result from the BDDNumpyDialecticalStructure method
    # `closure`. Therein, `.bdd.pick.iter` receives an empty list as care_vars.
    # This proved to be a useful optimisation:
    # If we, for example, provided all sentences as care_vars, the warning would disappear.
    # However, much more models (in our terminology: complete and consistent positions)
    # would be returned, which have to be intersected afterwards in a costly fashion
    # to arrive at dialectical closures.
    def closure(self, position: Position) -> Position:
        self.__raise_value_error_if_sentence_pool_mismatch(position)
        # the position's closure has been calculated before
        if position in self._closures:
            return self._closures[position]

        if position.size() == 0:  # empty position
            models = list(self.bdd.pick_iter(self.dia_expr, care_vars=[]))
        else:
            # convert position to bdd expression
            v = self.bdd.add_expr(self._pos_to_expr(position))

            # models: extensions of position with variblses occuring along the recursive traversal of the BDD
            models = list(self.bdd.pick_iter(self.dia_expr & v, care_vars=[]))

        if not models:
            return self.__full_sentence_pool

        # intersect models
        closure = dict(set.intersection(*(set(d.items()) for d in models)))

        closure = self._dict_to_set(closure)
        closure = NumpyPosition.from_set(closure, self.n)

        # store closure for later reuse
        self._closures[position] = closure

        return closure

    def is_consistent(self, position: NumpyPosition) -> bool:
        self.__raise_value_error_if_sentence_pool_mismatch(position)
        self._update()

        return self.closure(position) != self.__full_sentence_pool

    def are_compatible(self, position1: Position, position2: Position, ) -> bool:
        self.__raise_value_error_if_sentence_pool_mismatch(position1)
        self.__raise_value_error_if_sentence_pool_mismatch(position2)
        # check update status of dialectical structure
        self._update()

        # case: at least one of the positions is not minimally consistent
        if not (position1.is_minimally_consistent() and position2.is_minimally_consistent()):
            return False
        # case: both positions are minimally consistent
        else:
            pos_union = position1.union(position2)
            return self.closure(pos_union) != self.__full_sentence_pool
            # if not self.closure(pos_union):
            #    return False
            # return True

    def minimally_consistent_positions(self) -> Iterator[Position]:
        for position in gray(3, self.n):
            yield NumpyPosition(position.copy())

<<<<<<< HEAD
    def complete_minimally_consistent_positions(self) -> Iterator[Position]:
        for pos in self.minimally_consistent_positions():
            if self.is_complete(pos):
                yield pos

    def consistent_positions(self, position: Position = None) -> Iterator[Position]:
        self.__raise_value_error_if_sentence_pool_mismatch(position)
=======
    def consistent_positions(self) -> Iterator[Position]:
        """ Iterator over all dialectically consistent positions that extend :code:`position`.

        This iterator will include the empty position.

        .. note::

            This function will be computationally costly for large sentence pools.


        :return: A python iterator over all dialectically consistent positions that extend :code:`position`. If
            no position is given, the function returns an iterator over all dialectically consistent positions.
        """
        # check update status of dialectical structure
>>>>>>> ec20fa3e
        self._update()

        empty_pos = NumpyPosition.from_set(set(), self.n)

        if not position:
            position = empty_pos

        for neighbour in empty_pos.neighbours(self.n):
            if self.is_consistent(neighbour) and position.is_subposition(neighbour):
                yield neighbour

    def consistent_complete_positions(self, position: Position = None) -> Iterator[Position]:
        self.__raise_value_error_if_sentence_pool_mismatch(position)
        self._update()

        empty_pos = NumpyPosition.from_set(set(), self.n)
        if not position:
            position = empty_pos

        models = list(self.bdd.pick_iter(self.dia_expr, care_vars=self.bdd.vars))

        for model in models:
            pos = self._dict_to_set(model)
            pos = NumpyPosition.from_set(pos, self.n)

            if position.is_subposition(pos):
                yield pos

    def entails(self, position1: Position, position2: Position) -> bool:
        self.__raise_value_error_if_sentence_pool_mismatch(position1)
        self.__raise_value_error_if_sentence_pool_mismatch(position2)
        self._update()

        if not self.is_consistent(position1):  # ex falso quodlibet
            return True
        elif not self.is_consistent(position2):
            return False

        closure_pos1 = self.closure(position1)

        # position1 is dialectically inconsistent:
        if not closure_pos1:
            return False

        return position2.as_set().issubset(closure_pos1.as_set())

    def axioms(self, position: Position,
               source: Iterator[Position] = None) -> Iterator[Position]:
<<<<<<< HEAD
        self.__raise_value_error_if_sentence_pool_mismatch(position)
=======
        """Iterator over all axiomatic bases from source.

        The source defaults to all consistent positions if it is not provided.

        A position :math:`\\mathcal{B}` (:math:`\\in` :code:`source`) is an axiomatic basis of another
        position :math:`\\mathcal{A}` iff
        :math:`\\mathcal{A}` is dialectically entailed by :math:`\\mathcal{B}` and there is no proper
        subset :math:`\\mathcal{C}` of :math:`\\mathcal{B}` such that :math:`\\mathcal{A}` is entailed by
        :math:`\\mathcal{C}`.

        .. note::

            This function will become computationally costly if the source is not given (in this case the function
            has to go through all dialectically consistent positions).

        :return: A (possibly empty) python-iterator over all axiomatic bases of :code:`position` from :code:`source`.
                The iterator will be empty (:code:`[]`) if there is no axiomatic basis in the source.
        :raises: A :code:`ValueError` if the given position is inconsistent.
        """
>>>>>>> ec20fa3e
        position = NumpyPosition.to_numpy_position(position)
        self._update()

        if not self.is_consistent(position):
            raise ValueError("An inconsistent Position cannot be axiomatized!")

        res = set()

        # old: if no source is provided, default to all consistent positions of dialectical structure
        # here: default to all dialectically consistent neighbours (full range). That is risky for large sentence pools.
        if not source:
            source = self.consistent_positions()
        #  collect inclusion minimal positions from *source*, which entail *position*
        for pos in source:
            if (self.entails(pos, position)
                    and not any(self.entails(subpos, position) for subpos in pos.subpositions() if subpos != pos)):
                res.add(pos)
        # if nothing from the source entails position, return None
        if not res:
            return []

        return iter(res)

    # def minimal_positions(self) -> Iterator[Position]:
    #    raise NotImplementedError("Cannot iterate over all consistent positions.")

    def n_complete_extensions(self, position: Position = None) -> int:
        self.__raise_value_error_if_sentence_pool_mismatch(position)
        self._update()
        if not position or position.size() == 0:
            return self.bdd.count(self.dia_expr, nvars=self.n)
        else:
            v = self.bdd.add_expr(self._pos_to_expr(position))
            return self.bdd.count(self.dia_expr & v, nvars=self.n)

    def degree_of_justification(self, position1: Position, position2: Position) -> float:
        self.__raise_value_error_if_sentence_pool_mismatch(position1)
        self.__raise_value_error_if_sentence_pool_mismatch(position2)

        v1 = self.bdd.add_expr(self._pos_to_expr(position1))
        v2 = self.bdd.add_expr(self._pos_to_expr(position2))

        a = self.bdd.count(self.dia_expr & v1 & v2, nvars=self.n)
        b = self.bdd.count(self.dia_expr & v2, nvars=self.n)

        return a / b<|MERGE_RESOLUTION|>--- conflicted
+++ resolved
@@ -867,16 +867,14 @@
         for position in gray(3, self.n):
             yield NumpyPosition(position.copy())
 
-<<<<<<< HEAD
+
     def complete_minimally_consistent_positions(self) -> Iterator[Position]:
         for pos in self.minimally_consistent_positions():
             if self.is_complete(pos):
                 yield pos
 
     def consistent_positions(self, position: Position = None) -> Iterator[Position]:
-        self.__raise_value_error_if_sentence_pool_mismatch(position)
-=======
-    def consistent_positions(self) -> Iterator[Position]:
+
         """ Iterator over all dialectically consistent positions that extend :code:`position`.
 
         This iterator will include the empty position.
@@ -889,8 +887,8 @@
         :return: A python iterator over all dialectically consistent positions that extend :code:`position`. If
             no position is given, the function returns an iterator over all dialectically consistent positions.
         """
-        # check update status of dialectical structure
->>>>>>> ec20fa3e
+
+        self.__raise_value_error_if_sentence_pool_mismatch(position)
         self._update()
 
         empty_pos = NumpyPosition.from_set(set(), self.n)
@@ -939,9 +937,6 @@
 
     def axioms(self, position: Position,
                source: Iterator[Position] = None) -> Iterator[Position]:
-<<<<<<< HEAD
-        self.__raise_value_error_if_sentence_pool_mismatch(position)
-=======
         """Iterator over all axiomatic bases from source.
 
         The source defaults to all consistent positions if it is not provided.
@@ -961,8 +956,8 @@
                 The iterator will be empty (:code:`[]`) if there is no axiomatic basis in the source.
         :raises: A :code:`ValueError` if the given position is inconsistent.
         """
->>>>>>> ec20fa3e
         position = NumpyPosition.to_numpy_position(position)
+        self.__raise_value_error_if_sentence_pool_mismatch(position)
         self._update()
 
         if not self.is_consistent(position):
